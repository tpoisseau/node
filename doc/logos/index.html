<!doctype html>
<html lang="en">
  <head>
    <meta charset="utf-8">
    <style>
    ul {
      padding: 0;
      margin: 0;
    }
    </style>
    <link type="image/x-icon" rel="icon" href="../favicon.ico">
    <link type="image/x-icon" rel="shortcut icon" href="../favicon.ico">
    <link rel="stylesheet" href="../pipe.css">
    <link rel="stylesheet" href="../sh_vim-dark.css">
    <link rel="alternate"
          type="application/rss+xml"
          title="node blog"
          href="http://feeds.feedburner.com/nodejs/123123123">
    <title>node.js</title>
  </head>
  <body class="int" id="logos">
    <div id="intro" class="interior">
        <a href="/" title="Go back to the home page">
            <img id="logo" src="http://nodejs.org/logo.png" alt="node.js">
        </a>
    </div>
    <div id="content" class="clearfix">
            <div id="column2" class="interior">
                <ul>
                    <li><a href="/" class="home">Home</a></li>
                    <li><a href="/#download" class="download">Download</a></li>
                    <li><a href="/about/" class="about">About</a></li>
                    <li><a href="http://search.npmjs.org/" class="npm">npm Registry</a></li>
                    <li><a href="http://nodejs.org/api/index.html" class="docs">Docs</a></li>
                    <li><a href="http://blog.nodejs.org" class="blog">Blog</a></li>
                    <li><a href="/community/" class="community">Community</a></li>
                    <li><a href="/logos/" class="logos current">Logos</a></li>
                    <li><a href="http://jobs.nodejs.org/" class="jobs">Jobs</a></li>
                </ul>
                <p class="twitter"><a href="http://twitter.com/nodejs">@nodejs</a></p>

            </div>
        
            <div id="column1" class="interior">
          <h2>Logo Downloads</h2>
          <table border="0" cellspacing="0" cellpadding="10">
            <tr>
              <td bgcolor="#FFFFFF"><a href="http://nodejs.org/images/logos/nodejs-light.eps"><img src="http://nodejs.org/images/logos/nodejs.png" alt="Node.js dark" width="212" height="114" border="0"></a></td>
              <td bgcolor="#46483E"><a href="http://nodejs.org/images/logos/nodejs-dark.eps"><img src="http://nodejs.org/images/logos/nodejs-dark.png" alt="Node.js dark" width="212" height="114" border="0"></a></td>
            </tr>
            <tr>
              <td><a href="http://nodejs.org/images/logos/nodejs-light.eps">Node.js standard EPS</a></td>
              <td><a href="http://nodejs.org/images/logos/nodejs-dark.eps">Node.js reversed EPS</a></td>
            </tr>
            <tr>
              <td bgcolor="#8BC84B"><a href="http://nodejs.org/images/logos/nodejs-green.eps"><img src="http://nodejs.org/images/logos/nodejs-green.png" alt="Node.js dark" width="212" height="114" border="0"></a><a href="http://nodejs.org/images/logos/nodejs-dark.eps"></a></td>
              <td bgcolor="#ffffff"><a href="http://nodejs.org/images/logos/nodejs-black.eps"><img src="http://nodejs.org/images/logos/nodejs-black.png" alt="Node.js dark" width="212" height="114" border="0"></a></td>
            </tr>
            <tr>
              <td><a href="http://nodejs.org/images/logos/nodejs-green.eps">Node.js bright EPS</a></td>
              <td><a href="http://nodejs.org/images/logos/nodejs-black.eps">Node.js 1 color EPS</a></td>
            </tr>
          </table>
          <h2>Desktop Background</h2>
          <p><img src="http://nodejs.org/images/logos/monitor.png" width="525" height="398" alt="Screensavers"></p>
          <p>Select your screen resolution:<a href="http://nodejs.org/images/logos/nodejs-1024x768.png"><br>
          <span class="desktops">1024 x 768</span></a><span class="desktops">  | <a href="http://nodejs.org/images/logos/nodejs-1280x1024.png">1280 x 1024</a> | <a href="http://nodejs.org/images/logos/nodejs-1440x900.png">1440 x 900</a> | <a href="http://nodejs.org/images/logos/nodejs-1920x1200.png">1920 x 1200</a> | <a href="http://nodejs.org/images/logos/nodejs-2560x1440.png">2560 x 1440</a></span></p>

        </div>
</div>
    <div id="footer">
        <ul class="clearfix">
            <li><a href="/">Node.js</a></li>
            <li><a href="/#download">Download</a></li>
            <li><a href="/about/">About</a></li>
            <li><a href="http://search.npmjs.org/">npm Registry</a></li>
            <li><a href="http://nodejs.org/api/index.html">Docs</a></li>
            <li><a href="http://blog.nodejs.org">Blog</a></li>
            <li><a href="/community/">Community</a></li>
            <li><a href="/logos/">Logos</a></li>
            <li><a href="http://jobs.nodejs.org/">Jobs</a></li>
            <li><a href="http://twitter.com/nodejs" class="twitter">@nodejs</a></li>
        </ul>

<<<<<<< HEAD
        <p>Copyright <a href="http://joyent.com">Joyent, Inc</a>., Node.js is a <a href="/trademark-policy.pdf">trademark of Joyent, Inc</a>., <a href="https://raw.github.com/joyent/node/v0.7.5/LICENSE">View License</a></p>
=======
        <p>Copyright <a href="http://joyent.com">Joyent, Inc</a>., Node.js is a <a href="/trademark-policy.pdf">trademark of Joyent, Inc</a>., <a href="https://raw.github.com/joyent/node/v0.6.12/LICENSE">View License</a></p>
>>>>>>> 5ca5ec33
    </div>

    <script>
      var gaJsHost = (("https:" == document.location.protocol) ?
      "https://ssl." : "http://www.");
      document.write(unescape("%3Cscript src='" + gaJsHost + "google-analytics.com/ga.js' type='text/javascript'%3E%3C/script%3E"));
    </script>
    <script type="text/javascript">
      try {
        var pageTracker = _gat._getTracker("UA-10874194-2");
        pageTracker._trackPageview();
      } catch(err) {}
    </script>
</body>
</html><|MERGE_RESOLUTION|>--- conflicted
+++ resolved
@@ -82,11 +82,7 @@
             <li><a href="http://twitter.com/nodejs" class="twitter">@nodejs</a></li>
         </ul>
 
-<<<<<<< HEAD
         <p>Copyright <a href="http://joyent.com">Joyent, Inc</a>., Node.js is a <a href="/trademark-policy.pdf">trademark of Joyent, Inc</a>., <a href="https://raw.github.com/joyent/node/v0.7.5/LICENSE">View License</a></p>
-=======
-        <p>Copyright <a href="http://joyent.com">Joyent, Inc</a>., Node.js is a <a href="/trademark-policy.pdf">trademark of Joyent, Inc</a>., <a href="https://raw.github.com/joyent/node/v0.6.12/LICENSE">View License</a></p>
->>>>>>> 5ca5ec33
     </div>
 
     <script>
